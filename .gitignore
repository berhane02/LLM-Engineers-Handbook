# Byte-compiled / optimized / DLL files
__pycache__/
*.py[cod]
*$py.class

# C extensions
*.so

# Distribution / packaging
.Python
build/
develop-eggs/
dist/
downloads/
eggs/
.eggs/
lib/
lib64/
parts/
sdist/
var/
wheels/
share/python-wheels/
*.egg-info/
.installed.cfg
*.egg
MANIFEST

# PyInstaller
#  Usually these files are written by a python script from a template
#  before PyInstaller builds the exe, so as to inject date/other infos into it.
*.manifest
*.spec

# Installer logs
pip-log.txt
pip-delete-this-directory.txt

# Unit test / coverage reports
htmlcov/
.tox/
.nox/
.coverage
.coverage.*
.cache
nosetests.xml
coverage.xml
*.cover
*.py,cover
.hypothesis/
.pytest_cache/
cover/

# Translations
*.mo
*.pot

# Django stuff:
*.log
local_settings.py
db.sqlite3
db.sqlite3-journal

# Flask stuff:
instance/
.webassets-cache

# Scrapy stuff:
.scrapy

# Sphinx documentation
docs/_build/

# PyBuilder
.pybuilder/
target/

# Jupyter Notebook
.ipynb_checkpoints

# IPython
profile_default/
ipython_config.py

# pyenv
#   For a library or package, you might want to ignore these files since the code is
#   intended to run in multiple environments; otherwise, check them in:
# .python-version

# pipenv
#   According to pypa/pipenv#598, it is recommended to include Pipfile.lock in version control.
#   However, in case of collaboration, if having platform-specific dependencies or dependencies
#   having no cross-platform support, pipenv may install dependencies that don't work, or not
#   install all needed dependencies.
#Pipfile.lock

# poetry
#   Similar to Pipfile.lock, it is generally recommended to include poetry.lock in version control.
#   This is especially recommended for binary packages to ensure reproducibility, and is more
#   commonly ignored for libraries.
#   https://python-poetry.org/docs/basic-usage/#commit-your-poetrylock-file-to-version-control
#poetry.lock

# pdm
#   Similar to Pipfile.lock, it is generally recommended to include pdm.lock in version control.
#pdm.lock
#   pdm stores project-wide configurations in .pdm.toml, but it is recommended to not include it
#   in version control.
#   https://pdm.fming.dev/latest/usage/project/#working-with-version-control
.pdm.toml
.pdm-python
.pdm-build/

# PEP 582; used by e.g. github.com/David-OConnor/pyflow and github.com/pdm-project/pdm
__pypackages__/

# Celery stuff
celerybeat-schedule
celerybeat.pid

# SageMath parsed files
*.sage.py

# Environments
.env
.venv
env/
venv/
ENV/
env.bak/
venv.bak/

# Spyder project settings
.spyderproject
.spyproject

# Rope project settings
.ropeproject

# mkdocs documentation
/site

# mypy
.mypy_cache/
.dmypy.json
dmypy.json

# Pyre type checker
.pyre/

# pytype static type analyzer
.pytype/

# Cython debug symbols
cython_debug/

# IDEs
#  JetBrains specific template is maintained in a separate JetBrains.gitignore that can
#  be found at https://github.com/github/gitignore/blob/main/Global/JetBrains.gitignore
#  and can be added to the global gitignore or merged into this file.  For a more nuclear
#  option (not recommended) you can uncomment the following to ignore the entire idea folder.
#.idea/

# VS Code
.vscode/**/launch.json

# Data
output/
<<<<<<< HEAD
sagemaker_*.json
=======
run_ids.txt
>>>>>>> 4415577e
<|MERGE_RESOLUTION|>--- conflicted
+++ resolved
@@ -166,8 +166,5 @@
 
 # Data
 output/
-<<<<<<< HEAD
 sagemaker_*.json
-=======
-run_ids.txt
->>>>>>> 4415577e
+run_ids.txt